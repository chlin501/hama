--- conflicted
+++ resolved
@@ -41,18 +41,10 @@
 import org.apache.hama.HamaConfiguration;
 import org.apache.hama.bsp.BSPJobClient.RawSplit;
 import org.apache.hama.bsp.BSPMaster.State;
-<<<<<<< HEAD
-import org.apache.hama.bsp.message.MemoryQueue;
-import org.apache.hama.bsp.message.MessageEventListener;
-import org.apache.hama.bsp.message.MessageManager;
-import org.apache.hama.bsp.message.MessageManagerFactory;
-import org.apache.hama.bsp.message.MessageQueue;
-import org.apache.hama.bsp.sync.BSPPeerSyncClient;
-=======
 import org.apache.hama.bsp.message.AbstractMessageManager;
 import org.apache.hama.bsp.message.MessageManager;
 import org.apache.hama.bsp.message.MessageManagerFactory;
->>>>>>> 96ed9f1b
+import org.apache.hama.bsp.sync.BSPPeerSyncClient;
 import org.apache.hama.bsp.sync.SyncClient;
 import org.apache.hama.bsp.sync.SyncEvent;
 import org.apache.hama.bsp.sync.SyncEventListener;
@@ -355,52 +347,6 @@
             1L);
       }
     }
-<<<<<<< HEAD
-
-    @Override
-    public Iterator<Entry<InetSocketAddress, MessageQueue<M>>> getMessageIterator() {
-      return localOutgoingMessages.entrySet().iterator();
-    }
-
-    @Override
-    public void clearOutgoingQueues() {
-      localOutgoingMessages.clear();
-    }
-
-    @Override
-    public int getNumCurrentMessages() {
-      return localIncomingMessages.size();
-    }
-
-    @Override
-    public void finishSendPhase() throws IOException {
-    }
-
-    @Override
-    public void loopBackMessages(BSPMessageBundle<? extends Writable> bundle) {
-      for (Writable value : bundle.getMessages()) {
-        loopBackMessage(value);
-      }
-      
-    }
-
-    @SuppressWarnings("unchecked")
-    @Override
-    public void loopBackMessage(Writable message) {
-      localIncomingMessages.add((M)message);
-      peer.incrementCounter(BSPPeerImpl.PeerCounter.TOTAL_MESSAGES_RECEIVED,
-          1L);
-    }
-
-    @Override
-    public void registerListener(MessageEventListener<M> listener)
-        throws IOException {
-    }
-    
-    
-
-=======
->>>>>>> 96ed9f1b
   }
 
   public static class LocalUmbilical implements BSPPeerProtocol {
@@ -518,12 +464,8 @@
     }
 
     @Override
-    public void close() throws IOException {
+    public void close() {
       barrier = null;
-    }
-    @Override
-    public boolean getInformation(String key, Writable writableVal) {
-      return false;
     }
 
     @Override
@@ -538,6 +480,11 @@
     }
 
     @Override
+    public boolean getInformation(String key, Writable valueHolder) {
+      return false;
+    }
+
+    @Override
     public boolean addKey(String key, boolean permanent,
         SyncEventListener listener) {
       return false;
@@ -549,23 +496,20 @@
     }
 
     @Override
-    public boolean registerListener(String key,
-        SyncEvent event,
-        SyncEventListener listener) {
-      return false;
-    }
-
-    @Override
     public String[] getChildKeySet(String key, SyncEventListener listener) {
       return null;
     }
 
     @Override
+    public boolean registerListener(String key, SyncEvent event,
+        SyncEventListener listener) {
+      return false;
+    }
+
+    @Override
     public boolean remove(String key, SyncEventListener listener) {
       return false;
     }
-
-	
   }
 
   @Override
